--- conflicted
+++ resolved
@@ -183,23 +183,14 @@
 
         self.runway = runway
         faf_distance = 8
-        self.faf_angle = 45
+        faf_angle = 45
         faf_iaf_distance = 3
-<<<<<<< HEAD
         faf_iaf_distance_corner = faf_iaf_distance / math.cos(math.radians(faf_angle))
         self.faf = np.array([[runway.x], [runway.y]]) + np.dot(rot_matrix(runway.phi), np.array([[0], [faf_distance]]))
         self.corner1 = np.dot(rot_matrix(faf_angle),
                               np.dot(rot_matrix(runway.phi), [[0], [faf_iaf_distance_corner]])) + self.faf
         self.corner2 = np.dot(rot_matrix(-faf_angle),
                               np.dot(rot_matrix(runway.phi), [[0], [faf_iaf_distance_corner]])) + self.faf
-=======
-        faf_iaf_distance_corner = faf_iaf_distance / math.cos(math.radians(self.faf_angle))
-        self.faf = np.array([[runway.x], [runway.y]]) + np.dot(self.rot_matrix(runway.phi), np.array([[0], [faf_distance]]))
-        self.corner1 = np.dot(self.rot_matrix(self.faf_angle),
-                              np.dot(self.rot_matrix(runway.phi), [[0], [faf_iaf_distance_corner]])) + self.faf
-        self.corner2 = np.dot(self.rot_matrix(-self.faf_angle),
-                              np.dot(self.rot_matrix(runway.phi), [[0], [faf_iaf_distance_corner]])) + self.faf
->>>>>>> 1e5d0964
         self.corridor_horizontal = shape.Polygon([self.faf, self.corner1, self.corner2])
         self.iaf = np.array([[runway.x], [runway.y]]) + np.dot(rot_matrix(runway.phi),
                                                                np.array([[0], [faf_distance + faf_iaf_distance]]))
@@ -207,11 +198,7 @@
         self.corridor2 = shape.Polygon([self.faf, self.corner2, self.iaf])
 
     def inside_corridor(self, x, y, h, phi):
-<<<<<<< HEAD
         faf_iaf_normal = np.dot(rot_matrix(runway.phi), np.array([[0], [1]]))
-=======
-        faf_iaf_normal = np.dot(self.rot_matrix(self.runway.phi), np.array([[0], [1]]))
->>>>>>> 1e5d0964
         p = np.array([[x, y]])
         t = np.dot(p - np.transpose(self.faf), faf_iaf_normal)
         projection_on_faf_iaf = self.faf + t * faf_iaf_normal
@@ -219,9 +206,9 @@
                               math.tan(3 * math.pi / 180) * nautical_miles_to_feet + self.runway.h
 
         direction_correct = self._inside_corridor_angle(x, y, h, phi)
-        
+
         return self.corridor_horizontal.intersects(shape.Point(x, y)) and h <= h_max_on_projection and direction_correct
-    
+
     def _inside_corridor_angle(self, x, y, h, phi):
         direction_correct = False
         # FIXME: Angle calculation is wrong! Currently only the relative difference is calculated. Needs to be absolute
@@ -237,33 +224,10 @@
             direction_correct = True
         elif self.corridor2.intersects(shape.Point(x, y)) and self.runway.phi-self.faf_angle <= phi <= self.runway.phi-self.faf_angle+beta:
             direction_correct = True
-        
+
         return direction_correct
 
 
-<<<<<<< HEAD
 def rot_matrix(phi):
     phi = math.radians(phi)
     return np.array([[math.cos(phi), math.sin(phi)], [-math.sin(phi), math.cos(phi)]])
-
-
-
-class Object():
-    pass
-
-
-runway = Object()
-runway.x = 5
-runway.y = 5
-runway.h = 0
-runway.phi = 270
-
-A=Corridor(runway)
-print(A.inside_corridor(-4,5,1000, 280))
-print(A.inside_corridor(-4,5,1000, 260))
-=======
-    @staticmethod
-    def rot_matrix(phi):
-        phi = math.radians(phi)
-        return np.array([[math.cos(phi), math.sin(phi)], [-math.sin(phi), math.cos(phi)]])
->>>>>>> 1e5d0964
