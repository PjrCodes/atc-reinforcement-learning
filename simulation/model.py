import math
import shapely.geometry as shape


class Airplane:
    def __init__(self, sim_parameters, x, y, h, phi, v, h_min=0, h_max=38000, v_min=100, v_max=300):
        """
        State of one aircraft simulated in the environment

        :param sim_parameters: Definition of the simulation, timestep and more
        :param x: Position in cartesian world coordinates
        :param y: Position in cartesian world cooridantes
        :param h: Height [feet]
        :param phi: Angle of direction, between 1 and 360 degrees
        :param v: Speed [knots]
        :param v_min: Min. speed [knots]
        :param v_max: Max. speed [knots]
        :param h_min: Min. speed [feet]
        :param h_max: Max. speed [feet]        
        """
        self.sim_parameters = sim_parameters
        self.x = x
        self.y = y
        self.h = h
        if (h < h_min) or (h > h_max):
            raise ValueError("invalid altitude")
        self.v = v
        if (v < v_min) or (v > v_max):
            raise ValueError("invalid velocity")
        self.phi = phi
        self.h_min = h_min
        self.h_max = h_max
        self.v_min = v_min
        self.v_max = v_max
        self.h_dot_min = -1000
        self.h_dot_max = 1000
        self.a_max = 5
        self.a_min = -5
<<<<<<< HEAD
        self.phi_dot = [-3, 0, 3]
=======
        self.phi_dot_max = 3
        self.phi_dot_min = 3
>>>>>>> d5227c5c

    def overMVA(self, MVA):
        if self.h >= MVA:
            return True
        else:
            return False

<<<<<<< HEAD
    def command(self, h_set=None, v_set=None, phi_set=None):
        self.h_set = h_set
        self.v_set = v_set
        self.phi_set = phi_set

=======
#    def command(self, h_set=None, v_set=None, phi_set=None):
 #       self.h_set = h_set
  #      self.v_set = v_set
   #     self.phi_set = phi_set
        
>>>>>>> d5227c5c
    def action_v(self, action_v):
        """
        Updates the aircrafts state to a new target speed.

        The target speed will be bound by [v_min, v_max] and the rate of change by [a_min, a_max]

        :param action_v: New target speed of the aircraft
        :return: Change has been made to the self speed
        """
        if action_v < self.v_min:
<<<<<<< HEAD
            action_v = self.v_min
        if action_v > self.v_max:
            action_v = self.v_max
=======
            raise ValueError("invalid speed")
        if action_v > self.v_max:
            raise ValueError("invalid speed")  
>>>>>>> d5227c5c
        delta_v = action_v - self.v
        # restrict to max acceleration, upper bound
        delta_v = min(delta_v, self.a_max * self.sim_parameters.timestep)

        # restrict to min acceleration, lower bound
        delta_v = max(delta_v, self.a_min * self.sim_parameters.timestep)

        self.v = self.v + delta_v

        return math.abs(delta_v) >= self.sim_parameters.precision

    def action_h(self, action_h):
        """
        Updates the aircrafts state to a new target height.

        The target height will be bound by [h_min, h_max] and the climb/descend rate by [h_dot_min, h__dot_max]

        :param action_h: New target height of the aircraft
        :return: Change has been made to the height
        """
        if action_h < self.h_min:
<<<<<<< HEAD
            action_h = self.h_min
        if action_h > self.h_max:
            action_h = self.h_max
=======
            raise ValueError("invalid altitude")
        if action_h > self.h_max:
            raise ValueError("invalid altitude")           
>>>>>>> d5227c5c
        delta_h = action_h - self.h
        # restrict to max climb speed, upper bound
        delta_h = min(delta_h, self.h_dot_max * self.sim_parameters.timestep)

        # restrict to max decend speed, lower bound
        delta_h = max(delta_h, self.h_dot_min * self.sim_parameters.timestep)

        self.h = self.h + delta_h

        return math.abs(delta_h) >= self.sim_parameters.precision

    def action_phi(self, action_phi):
        """
        Updates the aircrafts state to a new course.

        The target course will be bound by [phi_dot_min, phi_dot_max]

        :param action_phi: New target course of the aircraft
        :return: Change has been made to the height
        """
        delta_phi = action_phi - self.phi
        # restrict to max climb speed, upper bound
        delta_phi = min(delta_phi, self.phi_dot_max * self.sim_parameters.timestep)

        # restrict to max decend speed, lower bound
        delta_phi = max(delta_phi, self.phi_dot_min * self.sim_parameters.timestep)

        self.phi = self.phi + delta_phi

        return math.abs(delta_phi) >= self.sim_parameters.precision


class SimParameters:
    def __init__(self, timestep, precision=0.0001):
        """
        Defines the simulation parameters

        :param timestep: Timestep size [seconds]
        :param precision: Epsilon for 0 comparisons
        """
        self.timestep = timestep
        self.precision = precision


class MinimumVectoringAltitude:
    def __init__(self, area, MVA):
        self.area = area
        self.MVA = MVA


class Airspace:
    def __init__(self, mvas):
        """
        Defines the airspace. Each area is a polygon entered as a list of touples, Pass several areas as a list or touple
        MVA is defined by a number (heigt in feet), pass as a list or touple equal to the number of 
        """
        self.mvas = mvas<|MERGE_RESOLUTION|>--- conflicted
+++ resolved
@@ -36,12 +36,8 @@
         self.h_dot_max = 1000
         self.a_max = 5
         self.a_min = -5
-<<<<<<< HEAD
-        self.phi_dot = [-3, 0, 3]
-=======
         self.phi_dot_max = 3
         self.phi_dot_min = 3
->>>>>>> d5227c5c
 
     def overMVA(self, MVA):
         if self.h >= MVA:
@@ -49,19 +45,11 @@
         else:
             return False
 
-<<<<<<< HEAD
-    def command(self, h_set=None, v_set=None, phi_set=None):
-        self.h_set = h_set
-        self.v_set = v_set
-        self.phi_set = phi_set
-
-=======
 #    def command(self, h_set=None, v_set=None, phi_set=None):
  #       self.h_set = h_set
   #      self.v_set = v_set
    #     self.phi_set = phi_set
         
->>>>>>> d5227c5c
     def action_v(self, action_v):
         """
         Updates the aircrafts state to a new target speed.
@@ -72,15 +60,9 @@
         :return: Change has been made to the self speed
         """
         if action_v < self.v_min:
-<<<<<<< HEAD
-            action_v = self.v_min
-        if action_v > self.v_max:
-            action_v = self.v_max
-=======
             raise ValueError("invalid speed")
         if action_v > self.v_max:
-            raise ValueError("invalid speed")  
->>>>>>> d5227c5c
+            raise ValueError("invalid speed")
         delta_v = action_v - self.v
         # restrict to max acceleration, upper bound
         delta_v = min(delta_v, self.a_max * self.sim_parameters.timestep)
@@ -102,15 +84,9 @@
         :return: Change has been made to the height
         """
         if action_h < self.h_min:
-<<<<<<< HEAD
-            action_h = self.h_min
-        if action_h > self.h_max:
-            action_h = self.h_max
-=======
             raise ValueError("invalid altitude")
         if action_h > self.h_max:
-            raise ValueError("invalid altitude")           
->>>>>>> d5227c5c
+            raise ValueError("invalid altitude")
         delta_h = action_h - self.h
         # restrict to max climb speed, upper bound
         delta_h = min(delta_h, self.h_dot_max * self.sim_parameters.timestep)
